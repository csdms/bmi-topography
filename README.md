--- conflicted
+++ resolved
@@ -103,11 +103,7 @@
 3. *dot file*: Put the API key in the file `.opentopography.txt` in the current directory or in your home directory.
 
 If you attempt to use *bmi-topography* to access an OpenTopography dataset without an API key,
-<<<<<<< HEAD
 you'll get an error like this:
-=======
-you'll get a error like this:
->>>>>>> 0fc08f37
 ```
 requests.exceptions.HTTPError: 401 Client Error: This dataset requires an API Key for access.
 ```
